--- conflicted
+++ resolved
@@ -33,11 +33,7 @@
 
         public PathsWatcher(string[] paths, Action onChanged, ILogger log) {
             _log = log;
-<<<<<<< HEAD
-            paths = paths.Where(p => Path.IsPathRooted(p)).ToArray() ?? Array.Empty<string>();
-=======
             paths = paths != null ? paths.Where(p => Path.IsPathRooted(p)).ToArray() : Array.Empty<string>();
->>>>>>> 8e910378
             if (paths.Length == 0) {
                 return;
             }
